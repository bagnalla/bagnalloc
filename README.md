# bagnalloc
An alternative implementation of the C dynamic memory allocation functions malloc, free, calloc, and realloc.

All dynamic memory is allocated in heap which is implemented as a doubly-linked list.
They can be used as a general-purpose replacement for the equivalent standard library functions (or so I think - may be unsafe in some way).
This implementation tends to perform better than the standard implementation for medium/large allocations but worse for small allocations.
The memory overhead for block metadata is also larger than the standard implementation which is most noticeable when doing a lot of small allocations.
The heap size is managed via the glibc sbrk() function.
<<<<<<< HEAD
Thread safety is guaranteed via a pthread mutex.
Beware though, errors will not result in a nice exception like bad_alloc.
=======
Thread safety is guaranteed via a pthread mutex. (must be compiled with -pthread compiler flag)

A couple test programs along with a makefile are included.
>>>>>>> e5f82d56
<|MERGE_RESOLUTION|>--- conflicted
+++ resolved
@@ -6,11 +6,7 @@
 This implementation tends to perform better than the standard implementation for medium/large allocations but worse for small allocations.
 The memory overhead for block metadata is also larger than the standard implementation which is most noticeable when doing a lot of small allocations.
 The heap size is managed via the glibc sbrk() function.
-<<<<<<< HEAD
 Thread safety is guaranteed via a pthread mutex.
 Beware though, errors will not result in a nice exception like bad_alloc.
-=======
-Thread safety is guaranteed via a pthread mutex. (must be compiled with -pthread compiler flag)
 
-A couple test programs along with a makefile are included.
->>>>>>> e5f82d56
+A couple test programs along with a makefile are included.